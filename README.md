# Keycloak Operator

**Status** proof of concept


This is a kubernets operator based on the Operator pattern and uses the operator sdk.

# Custom Resource Types Supported

- Keycloak: represents a keycloak server for this operator to interact with
 - may support a cluster flag that will indicate to the operator that this should be added to a cluster of keycloaks
- KeycloakRealm: represents a keycloak realm. When it is created the operator will
set up a realm and user in the referenced Keycloak. It will then store the credentials
for this realm in a new secret named after the realm
- KeycloakClient: represents a keycloak client. When created the operator will
setup a client of the given type in the specified realm and store the result in a secret
<<<<<<< HEAD
named after the realm-client


#Install the CRDs

```
oc create -f Keycloak_crd.yaml,KeycloakRealm_crd.yaml,KeycloakClient_crd.yaml,KeycloakClientSync_crd.yaml

```
=======
named after the realm-client 
- KeycloakClientSync: when created the operator will sync the existing clients within a realm to secrets in the namespace
>>>>>>> 4b16fac9
<|MERGE_RESOLUTION|>--- conflicted
+++ resolved
@@ -14,17 +14,12 @@
 for this realm in a new secret named after the realm
 - KeycloakClient: represents a keycloak client. When created the operator will
 setup a client of the given type in the specified realm and store the result in a secret
-<<<<<<< HEAD
 named after the realm-client
-
+- KeycloakClientSync: when created the operator will sync the existing clients within a realm to secrets in the namespace
 
 #Install the CRDs
 
 ```
 oc create -f Keycloak_crd.yaml,KeycloakRealm_crd.yaml,KeycloakClient_crd.yaml,KeycloakClientSync_crd.yaml
 
-```
-=======
-named after the realm-client 
-- KeycloakClientSync: when created the operator will sync the existing clients within a realm to secrets in the namespace
->>>>>>> 4b16fac9
+```